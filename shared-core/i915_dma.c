--- conflicted
+++ resolved
@@ -182,7 +182,6 @@
 			   struct drm_file *file_priv,
 			   drm_i915_init_t * init)
 {
-<<<<<<< HEAD
 	struct drm_i915_private *dev_priv = dev->dev_private;
 	struct drm_i915_master_private *master_priv = dev->primary->master->driver_priv;
 
@@ -194,17 +193,6 @@
 			DRM_ERROR("can not find mmio map!\n");
 			return -EINVAL;
 		}
-=======
-	drm_i915_private_t *dev_priv = dev->dev_private;
-#if defined(I915_HAVE_BUFFER)
-	int ret;
-#endif
-	dev_priv->sarea = drm_getsarea(dev);
-	if (!dev_priv->sarea) {
-		DRM_ERROR("can not find sarea!\n");
-		i915_dma_cleanup(dev);
-		return -EINVAL;
->>>>>>> 5b86823f
 	}
 
 
@@ -289,10 +277,7 @@
 			return ret;
 		}
 	}
-<<<<<<< HEAD
-=======
 #endif
->>>>>>> 5b86823f
 
 	return 0;
 }
@@ -1050,106 +1035,6 @@
 	return 0;
 }
 
-<<<<<<< HEAD
-=======
-int i915_driver_load(struct drm_device *dev, unsigned long flags)
-{
-	struct drm_i915_private *dev_priv = dev->dev_private;
-	unsigned long base, size;
-	int ret = 0, mmio_bar = IS_I9XX(dev) ? 0 : 1;
-
-	/* i915 has 4 more counters */
-	dev->counters += 4;
-	dev->types[6] = _DRM_STAT_IRQ;
-	dev->types[7] = _DRM_STAT_PRIMARY;
-	dev->types[8] = _DRM_STAT_SECONDARY;
-	dev->types[9] = _DRM_STAT_DMA;
-
-	dev_priv = drm_alloc(sizeof(drm_i915_private_t), DRM_MEM_DRIVER);
-	if (dev_priv == NULL)
-		return -ENOMEM;
-
-	memset(dev_priv, 0, sizeof(drm_i915_private_t));
-
-	dev->dev_private = (void *)dev_priv;
-
-	/* Add register map (needed for suspend/resume) */
-	base = drm_get_resource_start(dev, mmio_bar);
-	size = drm_get_resource_len(dev, mmio_bar);
-
-	ret = drm_addmap(dev, base, size, _DRM_REGISTERS,
-		_DRM_KERNEL | _DRM_DRIVER, &dev_priv->mmio_map);
-
-#ifdef __linux__
-#if LINUX_VERSION_CODE < KERNEL_VERSION(2,6,25)
-	intel_init_chipset_flush_compat(dev);
-#endif
-#endif
-
-	return ret;
-}
-
-int i915_driver_unload(struct drm_device *dev)
-{
-	struct drm_i915_private *dev_priv = dev->dev_private;
-
-	if (dev_priv->mmio_map)
-		drm_rmmap(dev, dev_priv->mmio_map);
-
-	drm_free(dev->dev_private, sizeof(drm_i915_private_t),
-		 DRM_MEM_DRIVER);
-#ifdef __linux__
-#if LINUX_VERSION_CODE < KERNEL_VERSION(2,6,25)
-	intel_fini_chipset_flush_compat(dev);
-#endif
-#endif
-	return 0;
-}
-
-void i915_driver_lastclose(struct drm_device * dev)
-{
-	drm_i915_private_t *dev_priv = dev->dev_private;
-
-	/* agp off can use this to get called before dev_priv */
-	if (!dev_priv)
-		return;
-
-#ifdef I915_HAVE_BUFFER
-	if (dev_priv->val_bufs) {
-		vfree(dev_priv->val_bufs);
-		dev_priv->val_bufs = NULL;
-	}
-#endif
-
-	if (drm_getsarea(dev) && dev_priv->sarea_priv)
-		i915_do_cleanup_pageflip(dev);
-	if (dev_priv->agp_heap)
-		i915_mem_takedown(&(dev_priv->agp_heap));
-#if defined(I915_HAVE_BUFFER)
-	if (dev_priv->sarea_kmap.virtual) {
-		drm_bo_kunmap(&dev_priv->sarea_kmap);
-		dev_priv->sarea_kmap.virtual = NULL;
-		dev->lock.hw_lock = NULL;
-		dev->sigdata.lock = NULL;
-	}
-
-	if (dev_priv->sarea_bo) {
-		mutex_lock(&dev->struct_mutex);
-		drm_bo_usage_deref_locked(&dev_priv->sarea_bo);
-		mutex_unlock(&dev->struct_mutex);
-		dev_priv->sarea_bo = NULL;
-	}
-#endif
-	i915_dma_cleanup(dev);
-}
-
-void i915_driver_preclose(struct drm_device * dev, struct drm_file *file_priv)
-{
-	drm_i915_private_t *dev_priv = dev->dev_private;
-	i915_mem_release(dev, file_priv, dev_priv->agp_heap);
-}
-
->>>>>>> 5b86823f
 struct drm_ioctl_desc i915_ioctls[] = {
 	DRM_IOCTL_DEF(DRM_I915_INIT, i915_dma_init, DRM_AUTH|DRM_MASTER),
 	DRM_IOCTL_DEF(DRM_I915_FLUSH, i915_flush_ioctl, DRM_AUTH),
