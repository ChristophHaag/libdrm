/* amdgpu_drm.h -- Public header for the amdgpu driver -*- linux-c -*-
 *
 * Copyright 2000 Precision Insight, Inc., Cedar Park, Texas.
 * Copyright 2000 VA Linux Systems, Inc., Fremont, California.
 * Copyright 2002 Tungsten Graphics, Inc., Cedar Park, Texas.
 * Copyright 2014 Advanced Micro Devices, Inc.
 *
 * Permission is hereby granted, free of charge, to any person obtaining a
 * copy of this software and associated documentation files (the "Software"),
 * to deal in the Software without restriction, including without limitation
 * the rights to use, copy, modify, merge, publish, distribute, sublicense,
 * and/or sell copies of the Software, and to permit persons to whom the
 * Software is furnished to do so, subject to the following conditions:
 *
 * The above copyright notice and this permission notice shall be included in
 * all copies or substantial portions of the Software.
 *
 * THE SOFTWARE IS PROVIDED "AS IS", WITHOUT WARRANTY OF ANY KIND, EXPRESS OR
 * IMPLIED, INCLUDING BUT NOT LIMITED TO THE WARRANTIES OF MERCHANTABILITY,
 * FITNESS FOR A PARTICULAR PURPOSE AND NONINFRINGEMENT.  IN NO EVENT SHALL
 * THE COPYRIGHT HOLDER(S) OR AUTHOR(S) BE LIABLE FOR ANY CLAIM, DAMAGES OR
 * OTHER LIABILITY, WHETHER IN AN ACTION OF CONTRACT, TORT OR OTHERWISE,
 * ARISING FROM, OUT OF OR IN CONNECTION WITH THE SOFTWARE OR THE USE OR
 * OTHER DEALINGS IN THE SOFTWARE.
 *
 * Authors:
 *    Kevin E. Martin <martin@valinux.com>
 *    Gareth Hughes <gareth@valinux.com>
 *    Keith Whitwell <keith@tungstengraphics.com>
 */

#ifndef __AMDGPU_DRM_H__
#define __AMDGPU_DRM_H__

#include "drm.h"

#if defined(__cplusplus)
extern "C" {
#endif

#define DRM_AMDGPU_GEM_CREATE		0x00
#define DRM_AMDGPU_GEM_MMAP		0x01
#define DRM_AMDGPU_CTX			0x02
#define DRM_AMDGPU_BO_LIST		0x03
#define DRM_AMDGPU_CS			0x04
#define DRM_AMDGPU_INFO			0x05
#define DRM_AMDGPU_GEM_METADATA		0x06
#define DRM_AMDGPU_GEM_WAIT_IDLE	0x07
#define DRM_AMDGPU_GEM_VA		0x08
#define DRM_AMDGPU_WAIT_CS		0x09
#define DRM_AMDGPU_GEM_OP		0x10
#define DRM_AMDGPU_GEM_USERPTR		0x11
#define DRM_AMDGPU_WAIT_FENCES		0x12
<<<<<<< HEAD
=======
#define DRM_AMDGPU_GEM_FIND_BO          0x13
#define DRM_AMDGPU_FREESYNC		0x14
>>>>>>> 1146b71e

#define DRM_IOCTL_AMDGPU_GEM_CREATE	DRM_IOWR(DRM_COMMAND_BASE + DRM_AMDGPU_GEM_CREATE, union drm_amdgpu_gem_create)
#define DRM_IOCTL_AMDGPU_GEM_MMAP	DRM_IOWR(DRM_COMMAND_BASE + DRM_AMDGPU_GEM_MMAP, union drm_amdgpu_gem_mmap)
#define DRM_IOCTL_AMDGPU_CTX		DRM_IOWR(DRM_COMMAND_BASE + DRM_AMDGPU_CTX, union drm_amdgpu_ctx)
#define DRM_IOCTL_AMDGPU_BO_LIST	DRM_IOWR(DRM_COMMAND_BASE + DRM_AMDGPU_BO_LIST, union drm_amdgpu_bo_list)
#define DRM_IOCTL_AMDGPU_CS		DRM_IOWR(DRM_COMMAND_BASE + DRM_AMDGPU_CS, union drm_amdgpu_cs)
#define DRM_IOCTL_AMDGPU_INFO		DRM_IOW(DRM_COMMAND_BASE + DRM_AMDGPU_INFO, struct drm_amdgpu_info)
#define DRM_IOCTL_AMDGPU_GEM_METADATA	DRM_IOWR(DRM_COMMAND_BASE + DRM_AMDGPU_GEM_METADATA, struct drm_amdgpu_gem_metadata)
#define DRM_IOCTL_AMDGPU_GEM_WAIT_IDLE	DRM_IOWR(DRM_COMMAND_BASE + DRM_AMDGPU_GEM_WAIT_IDLE, union drm_amdgpu_gem_wait_idle)
#define DRM_IOCTL_AMDGPU_GEM_VA		DRM_IOW(DRM_COMMAND_BASE + DRM_AMDGPU_GEM_VA, struct drm_amdgpu_gem_va)
#define DRM_IOCTL_AMDGPU_WAIT_CS	DRM_IOWR(DRM_COMMAND_BASE + DRM_AMDGPU_WAIT_CS, union drm_amdgpu_wait_cs)
#define DRM_IOCTL_AMDGPU_GEM_OP		DRM_IOWR(DRM_COMMAND_BASE + DRM_AMDGPU_GEM_OP, struct drm_amdgpu_gem_op)
#define DRM_IOCTL_AMDGPU_GEM_USERPTR	DRM_IOWR(DRM_COMMAND_BASE + DRM_AMDGPU_GEM_USERPTR, struct drm_amdgpu_gem_userptr)
#define DRM_IOCTL_AMDGPU_WAIT_FENCES	DRM_IOWR(DRM_COMMAND_BASE + DRM_AMDGPU_WAIT_FENCES, union drm_amdgpu_wait_fences)
<<<<<<< HEAD
=======
#define DRM_IOCTL_AMDGPU_GEM_FIND_BO      DRM_IOWR(DRM_COMMAND_BASE + DRM_AMDGPU_GEM_FIND_BO, struct drm_amdgpu_gem_find_bo)
#define DRM_IOCTL_AMDGPU_FREESYNC	DRM_IOWR(DRM_COMMAND_BASE + DRM_AMDGPU_FREESYNC, struct drm_amdgpu_freesync)
>>>>>>> 1146b71e

#define AMDGPU_GEM_DOMAIN_CPU		0x1
#define AMDGPU_GEM_DOMAIN_GTT		0x2
#define AMDGPU_GEM_DOMAIN_VRAM		0x4
#define AMDGPU_GEM_DOMAIN_GDS		0x8
#define AMDGPU_GEM_DOMAIN_GWS		0x10
#define AMDGPU_GEM_DOMAIN_OA		0x20

/* Flag that CPU access will be required for the case of VRAM domain */
#define AMDGPU_GEM_CREATE_CPU_ACCESS_REQUIRED	(1 << 0)
/* Flag that CPU access will not work, this VRAM domain is invisible */
#define AMDGPU_GEM_CREATE_NO_CPU_ACCESS		(1 << 1)
/* Flag that USWC attributes should be used for GTT */
#define AMDGPU_GEM_CREATE_CPU_GTT_USWC		(1 << 2)
/* Flag that the memory should be in VRAM and cleared */
#define AMDGPU_GEM_CREATE_VRAM_CLEARED		(1 << 3)
<<<<<<< HEAD
/* Flag that create shadow bo(GTT) while allocating vram bo */
#define AMDGPU_GEM_CREATE_SHADOW		(1 << 4)
/* Flag that allocating the BO should use linear VRAM */
#define AMDGPU_GEM_CREATE_VRAM_CONTIGUOUS	(1 << 5)
=======
/* Flag that the memory allocation should be pinned */
#define AMDGPU_GEM_CREATE_NO_EVICT              (1 << 3)
>>>>>>> 1146b71e

struct drm_amdgpu_gem_create_in  {
	/** the requested memory size */
	__u64 bo_size;
	/** physical start_addr alignment in bytes for some HW requirements */
	__u64 alignment;
	/** the requested memory domains */
	__u64 domains;
	/** allocation flags */
	__u64 domain_flags;
};

struct drm_amdgpu_gem_create_out  {
	/** returned GEM object handle */
	__u32 handle;
	__u32 _pad;
};

union drm_amdgpu_gem_create {
	struct drm_amdgpu_gem_create_in		in;
	struct drm_amdgpu_gem_create_out	out;
};

/** Opcode to create new residency list.  */
#define AMDGPU_BO_LIST_OP_CREATE	0
/** Opcode to destroy previously created residency list */
#define AMDGPU_BO_LIST_OP_DESTROY	1
/** Opcode to update resource information in the list */
#define AMDGPU_BO_LIST_OP_UPDATE	2

struct drm_amdgpu_bo_list_in {
	/** Type of operation */
	__u32 operation;
	/** Handle of list or 0 if we want to create one */
	__u32 list_handle;
	/** Number of BOs in list  */
	__u32 bo_number;
	/** Size of each element describing BO */
	__u32 bo_info_size;
	/** Pointer to array describing BOs */
	__u64 bo_info_ptr;
};

struct drm_amdgpu_bo_list_entry {
	/** Handle of BO */
	__u32 bo_handle;
	/** New (if specified) BO priority to be used during migration */
	__u32 bo_priority;
};

struct drm_amdgpu_bo_list_out {
	/** Handle of resource list  */
	__u32 list_handle;
	__u32 _pad;
};

union drm_amdgpu_bo_list {
	struct drm_amdgpu_bo_list_in in;
	struct drm_amdgpu_bo_list_out out;
};

/* context related */
#define AMDGPU_CTX_OP_ALLOC_CTX	1
#define AMDGPU_CTX_OP_FREE_CTX	2
#define AMDGPU_CTX_OP_QUERY_STATE	3

/* GPU reset status */
#define AMDGPU_CTX_NO_RESET		0
/* this the context caused it */
#define AMDGPU_CTX_GUILTY_RESET		1
/* some other context caused it */
#define AMDGPU_CTX_INNOCENT_RESET	2
/* unknown cause */
#define AMDGPU_CTX_UNKNOWN_RESET	3

struct drm_amdgpu_ctx_in {
	/** AMDGPU_CTX_OP_* */
	__u32	op;
	/** For future use, no flags defined so far */
	__u32	flags;
	__u32	ctx_id;
	__u32	_pad;
};

union drm_amdgpu_ctx_out {
		struct {
			__u32	ctx_id;
			__u32	_pad;
		} alloc;

		struct {
			/** For future use, no flags defined so far */
			__u64	flags;
			/** Number of resets caused by this context so far. */
			__u32	hangs;
			/** Reset status since the last call of the ioctl. */
			__u32	reset_status;
		} state;
};

union drm_amdgpu_ctx {
	struct drm_amdgpu_ctx_in in;
	union drm_amdgpu_ctx_out out;
};

/*
 * This is not a reliable API and you should expect it to fail for any
 * number of reasons and have fallback path that do not use userptr to
 * perform any operation.
 */
#define AMDGPU_GEM_USERPTR_READONLY	(1 << 0)
#define AMDGPU_GEM_USERPTR_ANONONLY	(1 << 1)
#define AMDGPU_GEM_USERPTR_VALIDATE	(1 << 2)
#define AMDGPU_GEM_USERPTR_REGISTER	(1 << 3)

struct drm_amdgpu_gem_userptr {
	__u64		addr;
	__u64		size;
	/* AMDGPU_GEM_USERPTR_* */
	__u32		flags;
	/* Resulting GEM handle */
	__u32		handle;
};

<<<<<<< HEAD
/* SI-CI-VI: */
=======
struct drm_amdgpu_gem_find_bo {
       uint64_t                addr;
       uint64_t                size;
       uint32_t                flags;
       /* Resulting GEM handle */
       uint32_t                handle;
       /* offset in bo */
       uint64_t                offset;
};

>>>>>>> 1146b71e
/* same meaning as the GB_TILE_MODE and GL_MACRO_TILE_MODE fields */
#define AMDGPU_TILING_ARRAY_MODE_SHIFT			0
#define AMDGPU_TILING_ARRAY_MODE_MASK			0xf
#define AMDGPU_TILING_PIPE_CONFIG_SHIFT			4
#define AMDGPU_TILING_PIPE_CONFIG_MASK			0x1f
#define AMDGPU_TILING_TILE_SPLIT_SHIFT			9
#define AMDGPU_TILING_TILE_SPLIT_MASK			0x7
#define AMDGPU_TILING_MICRO_TILE_MODE_SHIFT		12
#define AMDGPU_TILING_MICRO_TILE_MODE_MASK		0x7
#define AMDGPU_TILING_BANK_WIDTH_SHIFT			15
#define AMDGPU_TILING_BANK_WIDTH_MASK			0x3
#define AMDGPU_TILING_BANK_HEIGHT_SHIFT			17
#define AMDGPU_TILING_BANK_HEIGHT_MASK			0x3
#define AMDGPU_TILING_MACRO_TILE_ASPECT_SHIFT		19
#define AMDGPU_TILING_MACRO_TILE_ASPECT_MASK		0x3
#define AMDGPU_TILING_NUM_BANKS_SHIFT			21
#define AMDGPU_TILING_NUM_BANKS_MASK			0x3

/* GFX9 and later: */
#define AMDGPU_TILING_SWIZZLE_MODE_SHIFT		0
#define AMDGPU_TILING_SWIZZLE_MODE_MASK			0x1f

#define AMDGPU_TILING_SET(field, value) \
	(((__u64)(value) & AMDGPU_TILING_##field##_MASK) << AMDGPU_TILING_##field##_SHIFT)
#define AMDGPU_TILING_GET(value, field) \
	(((__u64)(value) >> AMDGPU_TILING_##field##_SHIFT) & AMDGPU_TILING_##field##_MASK)

#define AMDGPU_GEM_METADATA_OP_SET_METADATA                  1
#define AMDGPU_GEM_METADATA_OP_GET_METADATA                  2

/** The same structure is shared for input/output */
struct drm_amdgpu_gem_metadata {
	/** GEM Object handle */
	__u32	handle;
	/** Do we want get or set metadata */
	__u32	op;
	struct {
		/** For future use, no flags defined so far */
		__u64	flags;
		/** family specific tiling info */
		__u64	tiling_info;
		__u32	data_size_bytes;
		__u32	data[64];
	} data;
};

struct drm_amdgpu_gem_mmap_in {
	/** the GEM object handle */
	__u32 handle;
	__u32 _pad;
};

struct drm_amdgpu_gem_mmap_out {
	/** mmap offset from the vma offset manager */
	__u64 addr_ptr;
};

union drm_amdgpu_gem_mmap {
	struct drm_amdgpu_gem_mmap_in   in;
	struct drm_amdgpu_gem_mmap_out out;
};

struct drm_amdgpu_gem_wait_idle_in {
	/** GEM object handle */
	__u32 handle;
	/** For future use, no flags defined so far */
	__u32 flags;
	/** Absolute timeout to wait */
	__u64 timeout;
};

struct drm_amdgpu_gem_wait_idle_out {
	/** BO status:  0 - BO is idle, 1 - BO is busy */
	__u32 status;
	/** Returned current memory domain */
	__u32 domain;
};

union drm_amdgpu_gem_wait_idle {
	struct drm_amdgpu_gem_wait_idle_in  in;
	struct drm_amdgpu_gem_wait_idle_out out;
};

struct drm_amdgpu_wait_cs_in {
	/** Command submission handle */
	__u64 handle;
	/** Absolute timeout to wait */
	__u64 timeout;
	__u32 ip_type;
	__u32 ip_instance;
	__u32 ring;
	__u32 ctx_id;
};

struct drm_amdgpu_wait_cs_out {
	/** CS status:  0 - CS completed, 1 - CS still busy */
	__u64 status;
};

union drm_amdgpu_wait_cs {
	struct drm_amdgpu_wait_cs_in in;
	struct drm_amdgpu_wait_cs_out out;
};

struct drm_amdgpu_fence {
<<<<<<< HEAD
	__u32 ctx_id;
	__u32 ip_type;
	__u32 ip_instance;
	__u32 ring;
	__u64 seq_no;
=======
	uint32_t ctx_id;
	uint32_t ip_type;
	uint32_t ip_instance;
	uint32_t ring;
	uint64_t seq_no;
>>>>>>> 1146b71e
};

struct drm_amdgpu_wait_fences_in {
	/** This points to uint64_t * which points to fences */
<<<<<<< HEAD
	__u64 fences;
	__u32 fence_count;
	__u32 wait_all;
	__u64 timeout_ns;
};

struct drm_amdgpu_wait_fences_out {
	__u32 status;
	__u32 first_signaled;
=======
	uint64_t fences;
	uint32_t fence_count;
	uint32_t wait_all;
	uint64_t timeout_ns;
};

struct drm_amdgpu_wait_fences_out {
	uint32_t status;
	uint32_t first_signaled;
>>>>>>> 1146b71e
};

union drm_amdgpu_wait_fences {
	struct drm_amdgpu_wait_fences_in in;
	struct drm_amdgpu_wait_fences_out out;
};

#define AMDGPU_GEM_OP_GET_GEM_CREATE_INFO	0
#define AMDGPU_GEM_OP_SET_PLACEMENT		1

/* Sets or returns a value associated with a buffer. */
struct drm_amdgpu_gem_op {
	/** GEM object handle */
	__u32	handle;
	/** AMDGPU_GEM_OP_* */
	__u32	op;
	/** Input or return value */
	__u64	value;
};

#define AMDGPU_VA_OP_MAP			1
#define AMDGPU_VA_OP_UNMAP			2

/* Delay the page table update till the next CS */
#define AMDGPU_VM_DELAY_UPDATE		(1 << 0)

/* Mapping flags */
/* readable mapping */
#define AMDGPU_VM_PAGE_READABLE		(1 << 1)
/* writable mapping */
#define AMDGPU_VM_PAGE_WRITEABLE	(1 << 2)
/* executable mapping, new for VI */
#define AMDGPU_VM_PAGE_EXECUTABLE	(1 << 3)

struct drm_amdgpu_gem_va {
	/** GEM object handle */
	__u32 handle;
	__u32 _pad;
	/** AMDGPU_VA_OP_* */
	__u32 operation;
	/** AMDGPU_VM_PAGE_* */
	__u32 flags;
	/** va address to assign . Must be correctly aligned.*/
	__u64 va_address;
	/** Specify offset inside of BO to assign. Must be correctly aligned.*/
	__u64 offset_in_bo;
	/** Specify mapping size. Must be correctly aligned. */
	__u64 map_size;
};

#define AMDGPU_HW_IP_GFX          0
#define AMDGPU_HW_IP_COMPUTE      1
#define AMDGPU_HW_IP_DMA          2
#define AMDGPU_HW_IP_UVD          3
#define AMDGPU_HW_IP_VCE          4
#define AMDGPU_HW_IP_UVD_ENC      5
#define AMDGPU_HW_IP_NUM          6

#define AMDGPU_HW_IP_INSTANCE_MAX_COUNT 1

#define AMDGPU_CHUNK_ID_IB		0x01
#define AMDGPU_CHUNK_ID_FENCE		0x02
#define AMDGPU_CHUNK_ID_DEPENDENCIES	0x03

struct drm_amdgpu_cs_chunk {
	__u32		chunk_id;
	__u32		length_dw;
	__u64		chunk_data;
};

struct drm_amdgpu_cs_in {
	/** Rendering context id */
	__u32		ctx_id;
	/**  Handle of resource list associated with CS */
	__u32		bo_list_handle;
	__u32		num_chunks;
	__u32		_pad;
	/** this points to __u64 * which point to cs chunks */
	__u64		chunks;
};

struct drm_amdgpu_cs_out {
	__u64 handle;
};

union drm_amdgpu_cs {
	struct drm_amdgpu_cs_in in;
	struct drm_amdgpu_cs_out out;
};

/* Specify flags to be used for IB */

/* This IB should be submitted to CE */
#define AMDGPU_IB_FLAG_CE	(1<<0)

/* CE Preamble */
#define AMDGPU_IB_FLAG_PREAMBLE (1<<1)

struct drm_amdgpu_cs_chunk_ib {
	__u32 _pad;
	/** AMDGPU_IB_FLAG_* */
	__u32 flags;
	/** Virtual address to begin IB execution */
	__u64 va_start;
	/** Size of submission */
	__u32 ib_bytes;
	/** HW IP to submit to */
	__u32 ip_type;
	/** HW IP index of the same type to submit to  */
	__u32 ip_instance;
	/** Ring index to submit to */
	__u32 ring;
};

struct drm_amdgpu_cs_chunk_dep {
	__u32 ip_type;
	__u32 ip_instance;
	__u32 ring;
	__u32 ctx_id;
	__u64 handle;
};

struct drm_amdgpu_cs_chunk_fence {
	__u32 handle;
	__u32 offset;
};

struct drm_amdgpu_cs_chunk_data {
	union {
		struct drm_amdgpu_cs_chunk_ib		ib_data;
		struct drm_amdgpu_cs_chunk_fence	fence_data;
	};
};

/**
 *  Query h/w info: Flag that this is integrated (a.h.a. fusion) GPU
 *
 */
#define AMDGPU_IDS_FLAGS_FUSION         0x1
#define AMDGPU_IDS_FLAGS_PREEMPTION     0x2

/* indicate if acceleration can be working */
#define AMDGPU_INFO_ACCEL_WORKING		0x00
/* get the crtc_id from the mode object id? */
#define AMDGPU_INFO_CRTC_FROM_ID		0x01
/* query hw IP info */
#define AMDGPU_INFO_HW_IP_INFO			0x02
/* query hw IP instance count for the specified type */
#define AMDGPU_INFO_HW_IP_COUNT			0x03
/* timestamp for GL_ARB_timer_query */
#define AMDGPU_INFO_TIMESTAMP			0x05
/* Query the firmware version */
#define AMDGPU_INFO_FW_VERSION			0x0e
	/* Subquery id: Query VCE firmware version */
	#define AMDGPU_INFO_FW_VCE		0x1
	/* Subquery id: Query UVD firmware version */
	#define AMDGPU_INFO_FW_UVD		0x2
	/* Subquery id: Query GMC firmware version */
	#define AMDGPU_INFO_FW_GMC		0x03
	/* Subquery id: Query GFX ME firmware version */
	#define AMDGPU_INFO_FW_GFX_ME		0x04
	/* Subquery id: Query GFX PFP firmware version */
	#define AMDGPU_INFO_FW_GFX_PFP		0x05
	/* Subquery id: Query GFX CE firmware version */
	#define AMDGPU_INFO_FW_GFX_CE		0x06
	/* Subquery id: Query GFX RLC firmware version */
	#define AMDGPU_INFO_FW_GFX_RLC		0x07
	/* Subquery id: Query GFX MEC firmware version */
	#define AMDGPU_INFO_FW_GFX_MEC		0x08
	/* Subquery id: Query SMC firmware version */
	#define AMDGPU_INFO_FW_SMC		0x0a
	/* Subquery id: Query SDMA firmware version */
	#define AMDGPU_INFO_FW_SDMA		0x0b
/* number of bytes moved for TTM migration */
#define AMDGPU_INFO_NUM_BYTES_MOVED		0x0f
/* the used VRAM size */
#define AMDGPU_INFO_VRAM_USAGE			0x10
/* the used GTT size */
#define AMDGPU_INFO_GTT_USAGE			0x11
/* Information about GDS, etc. resource configuration */
#define AMDGPU_INFO_GDS_CONFIG			0x13
/* Query information about VRAM and GTT domains */
#define AMDGPU_INFO_VRAM_GTT			0x14
/* Query information about register in MMR address space*/
#define AMDGPU_INFO_READ_MMR_REG		0x15
/* Query information about device: rev id, family, etc. */
#define AMDGPU_INFO_DEV_INFO			0x16
/* visible vram usage */
#define AMDGPU_INFO_VIS_VRAM_USAGE		0x17
<<<<<<< HEAD
/* number of TTM buffer evictions */
#define AMDGPU_INFO_NUM_EVICTIONS		0x18
/* Query memory about VRAM and GTT domains */
#define AMDGPU_INFO_MEMORY			0x19
/* Query vce clock table */
#define AMDGPU_INFO_VCE_CLOCK_TABLE		0x1A
/* Query vbios related information */
#define AMDGPU_INFO_VBIOS			0x1B
	/* Subquery id: Query vbios size */
	#define AMDGPU_INFO_VBIOS_SIZE		0x1
	/* Subquery id: Query vbios image */
	#define AMDGPU_INFO_VBIOS_IMAGE		0x2
/* Query UVD handles */
#define AMDGPU_INFO_NUM_HANDLES			0x1C
=======
/* virtual range */
#define AMDGPU_INFO_VIRTUAL_RANGE		0x18

/* gpu capability */
#define AMDGPU_INFO_CAPABILITY			0x50
>>>>>>> 1146b71e

#define AMDGPU_INFO_MMR_SE_INDEX_SHIFT	0
#define AMDGPU_INFO_MMR_SE_INDEX_MASK	0xff
#define AMDGPU_INFO_MMR_SH_INDEX_SHIFT	8
#define AMDGPU_INFO_MMR_SH_INDEX_MASK	0xff

struct drm_amdgpu_query_fw {
	/** AMDGPU_INFO_FW_* */
	__u32 fw_type;
	/**
	 * Index of the IP if there are more IPs of
	 * the same type.
	 */
	__u32 ip_instance;
	/**
	 * Index of the engine. Whether this is used depends
	 * on the firmware type. (e.g. MEC, SDMA)
	 */
	__u32 index;
	__u32 _pad;
};

/* Input structure for the INFO ioctl */
struct drm_amdgpu_info {
	/* Where the return value will be stored */
	__u64 return_pointer;
	/* The size of the return value. Just like "size" in "snprintf",
	 * it limits how many bytes the kernel can write. */
	__u32 return_size;
	/* The query request id. */
	__u32 query;

	union {
		struct {
			__u32 id;
			__u32 _pad;
		} mode_crtc;

		struct {
			/** AMDGPU_HW_IP_* */
			__u32 type;
			/**
			 * Index of the IP if there are more IPs of the same
			 * type. Ignored by AMDGPU_INFO_HW_IP_COUNT.
			 */
			__u32 ip_instance;
		} query_hw_ip;

		struct {
			__u32 dword_offset;
			/** number of registers to read */
			__u32 count;
			__u32 instance;
			/** For future use, no flags defined so far */
			__u32 flags;
		} read_mmr_reg;

		struct drm_amdgpu_query_fw query_fw;

		struct {
<<<<<<< HEAD
			__u32 type;
			__u32 offset;
		} vbios_info;
=======
			uint32_t aperture;
			uint32_t _pad;
		} virtual_range;

>>>>>>> 1146b71e
	};
};

struct drm_amdgpu_info_gds {
	/** GDS GFX partition size */
	__u32 gds_gfx_partition_size;
	/** GDS compute partition size */
	__u32 compute_partition_size;
	/** total GDS memory size */
	__u32 gds_total_size;
	/** GWS size per GFX partition */
	__u32 gws_per_gfx_partition;
	/** GSW size per compute partition */
	__u32 gws_per_compute_partition;
	/** OA size per GFX partition */
	__u32 oa_per_gfx_partition;
	/** OA size per compute partition */
	__u32 oa_per_compute_partition;
	__u32 _pad;
};

struct drm_amdgpu_info_vram_gtt {
	__u64 vram_size;
	__u64 vram_cpu_accessible_size;
	__u64 gtt_size;
};

struct drm_amdgpu_heap_info {
	/** max. physical memory */
	__u64 total_heap_size;

	/** Theoretical max. available memory in the given heap */
	__u64 usable_heap_size;

	/**
	 * Number of bytes allocated in the heap. This includes all processes
	 * and private allocations in the kernel. It changes when new buffers
	 * are allocated, freed, and moved. It cannot be larger than
	 * heap_size.
	 */
	__u64 heap_usage;

	/**
	 * Theoretical possible max. size of buffer which
	 * could be allocated in the given heap
	 */
	__u64 max_allocation;
};

struct drm_amdgpu_memory_info {
	struct drm_amdgpu_heap_info vram;
	struct drm_amdgpu_heap_info cpu_accessible_vram;
	struct drm_amdgpu_heap_info gtt;
};

struct drm_amdgpu_info_firmware {
	__u32 ver;
	__u32 feature;
};

#define AMDGPU_VRAM_TYPE_UNKNOWN 0
#define AMDGPU_VRAM_TYPE_GDDR1 1
#define AMDGPU_VRAM_TYPE_DDR2  2
#define AMDGPU_VRAM_TYPE_GDDR3 3
#define AMDGPU_VRAM_TYPE_GDDR4 4
#define AMDGPU_VRAM_TYPE_GDDR5 5
#define AMDGPU_VRAM_TYPE_HBM   6
#define AMDGPU_VRAM_TYPE_DDR3  7

struct drm_amdgpu_info_device {
	/** PCI Device ID */
	__u32 device_id;
	/** Internal chip revision: A0, A1, etc.) */
	__u32 chip_rev;
	__u32 external_rev;
	/** Revision id in PCI Config space */
	__u32 pci_rev;
	__u32 family;
	__u32 num_shader_engines;
	__u32 num_shader_arrays_per_engine;
	/* in KHz */
	__u32 gpu_counter_freq;
	__u64 max_engine_clock;
	__u64 max_memory_clock;
	/* cu information */
	__u32 cu_active_number;
	__u32 cu_ao_mask;
	__u32 cu_bitmap[4][4];
	/** Render backend pipe mask. One render backend is CB+DB. */
	__u32 enabled_rb_pipes_mask;
	__u32 num_rb_pipes;
	__u32 num_hw_gfx_contexts;
	__u32 _pad;
	__u64 ids_flags;
	/** Starting virtual address for UMDs. */
	__u64 virtual_address_offset;
	/** The maximum virtual address */
	__u64 virtual_address_max;
	/** Required alignment of virtual addresses. */
	__u32 virtual_address_alignment;
	/** Page table entry - fragment size */
	__u32 pte_fragment_size;
	__u32 gart_page_size;
	/** constant engine ram size*/
	__u32 ce_ram_size;
	/** video memory type info*/
	__u32 vram_type;
	/** video memory bit width*/
	__u32 vram_bit_width;
	/* vce harvesting instance */
	__u32 vce_harvest_config;
};

struct drm_amdgpu_info_hw_ip {
	/** Version of h/w IP */
	__u32  hw_ip_version_major;
	__u32  hw_ip_version_minor;
	/** Capabilities */
	__u64  capabilities_flags;
	/** command buffer address start alignment*/
	__u32  ib_start_alignment;
	/** command buffer size alignment*/
	__u32  ib_size_alignment;
	/** Bitmask of available rings. Bit 0 means ring 0, etc. */
	__u32  available_rings;
	__u32  _pad;
};

struct drm_amdgpu_info_num_handles {
	/** Max handles as supported by firmware for UVD */
	__u32  uvd_max_handles;
	/** Handles currently in use for UVD */
	__u32  uvd_used_handles;
};

#define AMDGPU_VCE_CLOCK_TABLE_ENTRIES		6

struct drm_amdgpu_info_vce_clock_table_entry {
	/** System clock */
	__u32 sclk;
	/** Memory clock */
	__u32 mclk;
	/** VCE clock */
	__u32 eclk;
	__u32 pad;
};

struct drm_amdgpu_info_vce_clock_table {
	struct drm_amdgpu_info_vce_clock_table_entry entries[AMDGPU_VCE_CLOCK_TABLE_ENTRIES];
	__u32 num_valid_entries;
	__u32 pad;
};

/*
 * Supported GPU families
 */
#define AMDGPU_FAMILY_UNKNOWN			0
#define AMDGPU_FAMILY_SI			110 /* Hainan, Oland, Verde, Pitcairn, Tahiti */
#define AMDGPU_FAMILY_CI			120 /* Bonaire, Hawaii */
#define AMDGPU_FAMILY_KV			125 /* Kaveri, Kabini, Mullins */
#define AMDGPU_FAMILY_VI			130 /* Iceland, Tonga */
#define AMDGPU_FAMILY_CZ			135 /* Carrizo, Stoney */
<<<<<<< HEAD
#define AMDGPU_FAMILY_AI			141 /* Vega10 */
=======
/**
 *  Definition of System Unified Address (SUA) apertures
 */
#define AMDGPU_SUA_APERTURE_PRIVATE	1
#define AMDGPU_SUA_APERTURE_SHARED	2
struct drm_amdgpu_virtual_range {
	uint64_t start;
	uint64_t end;
};

/* query pin memory capability */
#define AMDGPU_CAPABILITY_PIN_MEM_FLAG		(1 << 0)
/* query direct gma capability */
#define AMDGPU_CAPABILITY_DIRECT_GMA_FLAG	(1 << 1)

struct drm_amdgpu_capability {
	uint32_t flag;
	uint32_t direct_gma_size;
};

/*
 * Definition of free sync enter and exit signals
 * We may have more options in the future
 */
#define AMDGPU_FREESYNC_FULLSCREEN_ENTER		1
#define AMDGPU_FREESYNC_FULLSCREEN_EXIT  		2

struct drm_amdgpu_freesync {
        __u32 op;			/* AMDGPU_FREESYNC_FULLSCREEN_ENTER or */
					/* AMDGPU_FREESYNC_FULLSCREEN_ENTER */
        __u32 spare[7];
};
>>>>>>> 1146b71e

#if defined(__cplusplus)
}
#endif

#endif<|MERGE_RESOLUTION|>--- conflicted
+++ resolved
@@ -51,11 +51,8 @@
 #define DRM_AMDGPU_GEM_OP		0x10
 #define DRM_AMDGPU_GEM_USERPTR		0x11
 #define DRM_AMDGPU_WAIT_FENCES		0x12
-<<<<<<< HEAD
-=======
 #define DRM_AMDGPU_GEM_FIND_BO          0x13
 #define DRM_AMDGPU_FREESYNC		0x14
->>>>>>> 1146b71e
 
 #define DRM_IOCTL_AMDGPU_GEM_CREATE	DRM_IOWR(DRM_COMMAND_BASE + DRM_AMDGPU_GEM_CREATE, union drm_amdgpu_gem_create)
 #define DRM_IOCTL_AMDGPU_GEM_MMAP	DRM_IOWR(DRM_COMMAND_BASE + DRM_AMDGPU_GEM_MMAP, union drm_amdgpu_gem_mmap)
@@ -70,11 +67,8 @@
 #define DRM_IOCTL_AMDGPU_GEM_OP		DRM_IOWR(DRM_COMMAND_BASE + DRM_AMDGPU_GEM_OP, struct drm_amdgpu_gem_op)
 #define DRM_IOCTL_AMDGPU_GEM_USERPTR	DRM_IOWR(DRM_COMMAND_BASE + DRM_AMDGPU_GEM_USERPTR, struct drm_amdgpu_gem_userptr)
 #define DRM_IOCTL_AMDGPU_WAIT_FENCES	DRM_IOWR(DRM_COMMAND_BASE + DRM_AMDGPU_WAIT_FENCES, union drm_amdgpu_wait_fences)
-<<<<<<< HEAD
-=======
 #define DRM_IOCTL_AMDGPU_GEM_FIND_BO      DRM_IOWR(DRM_COMMAND_BASE + DRM_AMDGPU_GEM_FIND_BO, struct drm_amdgpu_gem_find_bo)
 #define DRM_IOCTL_AMDGPU_FREESYNC	DRM_IOWR(DRM_COMMAND_BASE + DRM_AMDGPU_FREESYNC, struct drm_amdgpu_freesync)
->>>>>>> 1146b71e
 
 #define AMDGPU_GEM_DOMAIN_CPU		0x1
 #define AMDGPU_GEM_DOMAIN_GTT		0x2
@@ -91,15 +85,12 @@
 #define AMDGPU_GEM_CREATE_CPU_GTT_USWC		(1 << 2)
 /* Flag that the memory should be in VRAM and cleared */
 #define AMDGPU_GEM_CREATE_VRAM_CLEARED		(1 << 3)
-<<<<<<< HEAD
 /* Flag that create shadow bo(GTT) while allocating vram bo */
 #define AMDGPU_GEM_CREATE_SHADOW		(1 << 4)
 /* Flag that allocating the BO should use linear VRAM */
 #define AMDGPU_GEM_CREATE_VRAM_CONTIGUOUS	(1 << 5)
-=======
 /* Flag that the memory allocation should be pinned */
-#define AMDGPU_GEM_CREATE_NO_EVICT              (1 << 3)
->>>>>>> 1146b71e
+#define AMDGPU_GEM_CREATE_NO_EVICT              (1 << 6)
 
 struct drm_amdgpu_gem_create_in  {
 	/** the requested memory size */
@@ -224,9 +215,6 @@
 	__u32		handle;
 };
 
-<<<<<<< HEAD
-/* SI-CI-VI: */
-=======
 struct drm_amdgpu_gem_find_bo {
        uint64_t                addr;
        uint64_t                size;
@@ -237,7 +225,6 @@
        uint64_t                offset;
 };
 
->>>>>>> 1146b71e
 /* same meaning as the GB_TILE_MODE and GL_MACRO_TILE_MODE fields */
 #define AMDGPU_TILING_ARRAY_MODE_SHIFT			0
 #define AMDGPU_TILING_ARRAY_MODE_MASK			0xf
@@ -343,24 +330,15 @@
 };
 
 struct drm_amdgpu_fence {
-<<<<<<< HEAD
 	__u32 ctx_id;
 	__u32 ip_type;
 	__u32 ip_instance;
 	__u32 ring;
 	__u64 seq_no;
-=======
-	uint32_t ctx_id;
-	uint32_t ip_type;
-	uint32_t ip_instance;
-	uint32_t ring;
-	uint64_t seq_no;
->>>>>>> 1146b71e
 };
 
 struct drm_amdgpu_wait_fences_in {
 	/** This points to uint64_t * which points to fences */
-<<<<<<< HEAD
 	__u64 fences;
 	__u32 fence_count;
 	__u32 wait_all;
@@ -370,17 +348,6 @@
 struct drm_amdgpu_wait_fences_out {
 	__u32 status;
 	__u32 first_signaled;
-=======
-	uint64_t fences;
-	uint32_t fence_count;
-	uint32_t wait_all;
-	uint64_t timeout_ns;
-};
-
-struct drm_amdgpu_wait_fences_out {
-	uint32_t status;
-	uint32_t first_signaled;
->>>>>>> 1146b71e
 };
 
 union drm_amdgpu_wait_fences {
@@ -570,12 +537,16 @@
 #define AMDGPU_INFO_DEV_INFO			0x16
 /* visible vram usage */
 #define AMDGPU_INFO_VIS_VRAM_USAGE		0x17
-<<<<<<< HEAD
 /* number of TTM buffer evictions */
 #define AMDGPU_INFO_NUM_EVICTIONS		0x18
 /* Query memory about VRAM and GTT domains */
 #define AMDGPU_INFO_MEMORY			0x19
 /* Query vce clock table */
+/* virtual range */
+#define AMDGPU_INFO_VIRTUAL_RANGE		0x1F
+
+/* gpu capability */
+#define AMDGPU_INFO_CAPABILITY			0x50
 #define AMDGPU_INFO_VCE_CLOCK_TABLE		0x1A
 /* Query vbios related information */
 #define AMDGPU_INFO_VBIOS			0x1B
@@ -585,13 +556,6 @@
 	#define AMDGPU_INFO_VBIOS_IMAGE		0x2
 /* Query UVD handles */
 #define AMDGPU_INFO_NUM_HANDLES			0x1C
-=======
-/* virtual range */
-#define AMDGPU_INFO_VIRTUAL_RANGE		0x18
-
-/* gpu capability */
-#define AMDGPU_INFO_CAPABILITY			0x50
->>>>>>> 1146b71e
 
 #define AMDGPU_INFO_MMR_SE_INDEX_SHIFT	0
 #define AMDGPU_INFO_MMR_SE_INDEX_MASK	0xff
@@ -652,16 +616,15 @@
 		struct drm_amdgpu_query_fw query_fw;
 
 		struct {
-<<<<<<< HEAD
 			__u32 type;
 			__u32 offset;
 		} vbios_info;
-=======
+
+		struct {
 			uint32_t aperture;
 			uint32_t _pad;
 		} virtual_range;
 
->>>>>>> 1146b71e
 	};
 };
 
@@ -824,9 +787,7 @@
 #define AMDGPU_FAMILY_KV			125 /* Kaveri, Kabini, Mullins */
 #define AMDGPU_FAMILY_VI			130 /* Iceland, Tonga */
 #define AMDGPU_FAMILY_CZ			135 /* Carrizo, Stoney */
-<<<<<<< HEAD
 #define AMDGPU_FAMILY_AI			141 /* Vega10 */
-=======
 /**
  *  Definition of System Unified Address (SUA) apertures
  */
@@ -859,7 +820,6 @@
 					/* AMDGPU_FREESYNC_FULLSCREEN_ENTER */
         __u32 spare[7];
 };
->>>>>>> 1146b71e
 
 #if defined(__cplusplus)
 }
